// Copyright 2016 The G3N Authors. All rights reserved.
// Use of this source code is governed by a BSD-style
// license that can be found in the LICENSE file.

// +build wasm

package window

import (
	"fmt"
	"github.com/g3n/engine/core"
	"github.com/g3n/engine/gls"
<<<<<<< HEAD
	"image"
=======
	"github.com/g3n/engine/util/wasm"
>>>>>>> 39ccc1c7
	_ "image/png"
	"syscall/js"
)

// Keycodes
const (
	KeyUnknown = Key(iota)
	KeySpace
	KeyApostrophe
	KeyComma
	KeyMinus
	KeyPeriod
	KeySlash
	Key0
	Key1
	Key2
	Key3
	Key4
	Key5
	Key6
	Key7
	Key8
	Key9
	KeySemicolon
	KeyEqual
	KeyA
	KeyB
	KeyC
	KeyD
	KeyE
	KeyF
	KeyG
	KeyH
	KeyI
	KeyJ
	KeyK
	KeyL
	KeyM
	KeyN
	KeyO
	KeyP
	KeyQ
	KeyR
	KeyS
	KeyT
	KeyU
	KeyV
	KeyW
	KeyX
	KeyY
	KeyZ
	KeyLeftBracket
	KeyBackslash
	KeyRightBracket
	KeyGraveAccent
	KeyWorld1
	KeyWorld2
	KeyEscape
	KeyEnter
	KeyTab
	KeyBackspace
	KeyInsert
	KeyDelete
	KeyRight
	KeyLeft
	KeyDown
	KeyUp
	KeyPageUp
	KeyPageDown
	KeyHome
	KeyEnd
	KeyCapsLock
	KeyScrollLock
	KeyNumLock
	KeyPrintScreen
	KeyPause
	KeyF1
	KeyF2
	KeyF3
	KeyF4
	KeyF5
	KeyF6
	KeyF7
	KeyF8
	KeyF9
	KeyF10
	KeyF11
	KeyF12
	KeyF13
	KeyF14
	KeyF15
	KeyF16
	KeyF17
	KeyF18
	KeyF19
	KeyF20
	KeyF21
	KeyF22
	KeyF23
	KeyF24
	KeyF25
	KeyKP0
	KeyKP1
	KeyKP2
	KeyKP3
	KeyKP4
	KeyKP5
	KeyKP6
	KeyKP7
	KeyKP8
	KeyKP9
	KeyKPDecimal
	KeyKPDivide
	KeyKPMultiply
	KeyKPSubtract
	KeyKPAdd
	KeyKPEnter
	KeyKPEqual
	KeyLeftShift
	KeyLeftControl
	KeyLeftAlt
	KeyLeftSuper // Meta in Javascript
	KeyRightShift
	KeyRightControl
	KeyRightAlt
	KeyRightSuper
	KeyMenu
	KeyLast
)

var keyMap = map[string]Key{
	//"KeyUnknown":  KeyUnknown, TODO emit when key is not in map
	"Space":  KeySpace,
	"Quote":  KeyApostrophe,
	"Comma":  KeyComma,
	"Minus":  KeyMinus,
	"Period": KeyPeriod,
	"Slash":  KeySlash,

	"Digit0": Key0,
	"Digit1": Key1,
	"Digit2": Key2,
	"Digit3": Key3,
	"Digit4": Key4,
	"Digit5": Key5,
	"Digit6": Key6,
	"Digit7": Key7,
	"Digit8": Key8,
	"Digit9": Key9,

	"Semicolon": KeySemicolon,
	"Equal":     KeyEqual,

	"KeyA": KeyA,
	"KeyB": KeyB,
	"KeyC": KeyC,
	"KeyD": KeyD,
	"KeyE": KeyE,
	"KeyF": KeyF,
	"KeyG": KeyG,
	"KeyH": KeyH,
	"KeyI": KeyI,
	"KeyJ": KeyJ,
	"KeyK": KeyK,
	"KeyL": KeyL,
	"KeyM": KeyM,
	"KeyN": KeyN,
	"KeyO": KeyO,
	"KeyP": KeyP,
	"KeyQ": KeyQ,
	"KeyR": KeyR,
	"KeyS": KeyS,
	"KeyT": KeyT,
	"KeyU": KeyU,
	"KeyV": KeyV,
	"KeyW": KeyW,
	"KeyX": KeyX,
	"KeyY": KeyY,
	"KeyZ": KeyZ,

	"BracketLeft":  KeyLeftBracket,
	"Backslash":    KeyBackslash,
	"BracketRight": KeyRightBracket,
	"Backquote":    KeyGraveAccent,
	//"KeyWorld1": 	KeyWorld1,
	//"KeyWorld2": 	KeyWorld2,

	"Escape":      KeyEscape,
	"Enter":       KeyEnter,
	"Tab":         KeyTab,
	"Backspace":   KeyBackspace,
	"Insert":      KeyInsert,
	"Delete":      KeyDelete,
	"ArrowRight":  KeyRight,
	"ArrowLeft":   KeyLeft,
	"ArrowDown":   KeyDown,
	"ArrowUp":     KeyUp,
	"PageUp":      KeyPageUp,
	"PageDown":    KeyPageDown,
	"Home":        KeyHome,
	"End":         KeyEnd,
	"CapsLock":    KeyCapsLock,
	"ScrollLock":  KeyScrollLock,
	"NumLock":     KeyNumLock,
	"PrintScreen": KeyPrintScreen,
	"Pause":       KeyPause,

	"F1":  KeyF1,
	"F2":  KeyF2,
	"F3":  KeyF3,
	"F4":  KeyF4,
	"F5":  KeyF5,
	"F6":  KeyF6,
	"F7":  KeyF7,
	"F8":  KeyF8,
	"F9":  KeyF9,
	"F10": KeyF10,
	"F11": KeyF11,
	"F12": KeyF12,
	"F13": KeyF13,
	"F14": KeyF14,
	"F15": KeyF15,
	"F16": KeyF16,
	"F17": KeyF17,
	"F18": KeyF18,
	"F19": KeyF19,
	"F20": KeyF20,
	"F21": KeyF21,
	"F22": KeyF22,
	"F23": KeyF23,
	"F24": KeyF24,
	"F25": KeyF25,

	"Numpad0": KeyKP0,
	"Numpad1": KeyKP1,
	"Numpad2": KeyKP2,
	"Numpad3": KeyKP3,
	"Numpad4": KeyKP4,
	"Numpad5": KeyKP5,
	"Numpad6": KeyKP6,
	"Numpad7": KeyKP7,
	"Numpad8": KeyKP8,
	"Numpad9": KeyKP9,

	"NumpadDecimal":  KeyKPDecimal,
	"NumpadDivide":   KeyKPDivide,
	"NumpadMultiply": KeyKPMultiply,
	"NumpadSubtract": KeyKPSubtract,
	"NumpadAdd":      KeyKPAdd,
	"NumpadEnter":    KeyKPEnter,
	"NumpadEqual":    KeyKPEqual,

	"ShiftLeft":    KeyLeftShift,
	"ControlLeft":  KeyLeftControl,
	"AltLeft":      KeyLeftAlt,
	"MetaLeft":     KeyLeftSuper,
	"ShitRight":    KeyRightShift,
	"ControlRight": KeyRightControl,
	"AltRight":     KeyRightAlt,
	"MetaRight":    KeyRightSuper,
	"Menu":         KeyMenu,
}

// Modifier keys
const (
	ModShift = ModifierKey(1 << iota) // Bitmask
	ModControl
	ModAlt
	ModSuper // Meta in Javascript
)

// Mouse buttons
const (
	//MouseButton1      = MouseButton(0)
	//MouseButton2      = MouseButton(0)
	//MouseButton3      = MouseButton(0)
	//MouseButton4      = MouseButton(0)
	//MouseButton5      = MouseButton(0)
	//MouseButton6      = MouseButton(0)
	//MouseButton7      = MouseButton(0)
	//MouseButton8      = MouseButton(0)
	//MouseButtonLast   = MouseButton(0)
	MouseButtonLeft   = MouseButton(0)
	MouseButtonRight  = MouseButton(2)
	MouseButtonMiddle = MouseButton(1)
)

// Input modes
const (
	CursorInputMode             = InputMode(iota) // See Cursor mode values
	StickyKeysInputMode                           // Value can be either 1 or 0
	StickyMouseButtonsInputMode                   // Value can be either 1 or 0
)

// Cursor mode values
const (
	CursorNormal = CursorMode(iota)
	CursorHidden
	CursorDisabled
)

// WebGlCanvas is a browser-based WebGL canvas.
type WebGlCanvas struct {
	core.Dispatcher          // Embedded event dispatcher
	canvas          js.Value // Associated WebGL canvas
	gls             *gls.GLS // Associated WebGL state

	// Events
	keyEv    KeyEvent
	charEv   CharEvent
	mouseEv  MouseEvent
	posEv    PosEvent
	sizeEv   SizeEvent
	cursorEv CursorEvent
	scrollEv ScrollEvent

	// Callbacks
	onCtxMenu         js.Func
	keyDown           js.Func
	keyUp             js.Func
	mouseDown         js.Func
	mouseUp           js.Func
	mouseMove         js.Func
	mouseWheel        js.Func
	winResize         js.Func
	canvasClick       js.Func
	pointerLockChange js.Func
	fullscreenChange  js.Func


	//internal
	cursorMode          CursorMode
	cursorLockRequested bool
	fullscreen          bool
	fullscreenRequested bool
}

// Init initializes the WebGlCanvas singleton.
// If canvasId is provided, the pre-existing WebGlCanvas with that id is used.
// If canvasId is the empty string then it creates a new WebGL canvas.
func Init(canvasId string) error {

	// Panic if already created
	if win != nil {
		panic(fmt.Errorf("can only call window.Init() once"))
	}

	// Create wrapper window with dispatcher
	w := new(WebGlCanvas)
	w.Dispatcher.Initialize()

	// Create or get WebGlCanvas
	doc := js.Global().Get("document")
	if canvasId == "" {
		w.canvas = doc.Call("createElement", "WebGlCanvas")
	} else {
		w.canvas = doc.Call("getElementById", canvasId)
		if wasm.Equal(w.canvas, js.Null()) {
			panic(fmt.Sprintf("Cannot find canvas with provided id: %s", canvasId))
		}
	}

	// Get reference to WebGL context
	webglCtx := w.canvas.Call("getContext", "webgl2")
	if wasm.Equal(webglCtx, js.Undefined()) {
		return fmt.Errorf("Browser doesn't support WebGL2")
	}

	// Create WebGL state
	gl, err := gls.New(webglCtx)
	if err != nil {
		return err
	}
	w.gls = gl

	// Disable right-click context menu on the canvas
	w.onCtxMenu = js.FuncOf(func(this js.Value, args []js.Value) interface{} { return false })
	w.canvas.Set("oncontextmenu", w.onCtxMenu)

	// TODO scaling/hidpi (device pixel ratio)

	// Set up key down callback to dispatch event
	w.keyDown = js.FuncOf(func(this js.Value, args []js.Value) interface{} {
		event := args[0]
		eventCode := event.Get("code").String()
		w.keyEv.Key = Key(keyMap[eventCode])
		w.keyEv.Mods = getModifiers(event)
		w.Dispatch(OnKeyDown, &w.keyEv)
		return nil
	})
	js.Global().Call("addEventListener", "keydown", w.keyDown)

	// Set up key up callback to dispatch event
	w.keyUp = js.FuncOf(func(this js.Value, args []js.Value) interface{} {
		event := args[0]
		eventCode := event.Get("code").String()
		w.keyEv.Key = Key(keyMap[eventCode])
		w.keyEv.Mods = getModifiers(event)
		w.Dispatch(OnKeyUp, &w.keyEv)
		return nil
	})
	js.Global().Call("addEventListener", "keyup", w.keyUp)

	// Set up mouse down callback to dispatch event
	w.mouseDown = js.FuncOf(func(this js.Value, args []js.Value) interface{} {
		event := args[0]
		w.mouseEv.Button = MouseButton(event.Get("button").Int())
		w.mouseEv.Xpos = float32(event.Get("offsetX").Int()) //* float32(w.scaleX) TODO
		w.mouseEv.Ypos = float32(event.Get("offsetY").Int()) //* float32(w.scaleY)
		w.mouseEv.Mods = getModifiers(event)
		w.Dispatch(OnMouseDown, &w.mouseEv)
		return nil
	})
	w.canvas.Call("addEventListener", "mousedown", w.mouseDown)

	// Set up mouse down callback to dispatch event
	w.mouseUp = js.FuncOf(func(this js.Value, args []js.Value) interface{} {
		event := args[0]
		w.mouseEv.Button = MouseButton(event.Get("button").Int())
		w.mouseEv.Xpos = float32(event.Get("offsetX").Float()) //* float32(w.scaleX) TODO
		w.mouseEv.Ypos = float32(event.Get("offsetY").Float()) //* float32(w.scaleY)
		w.mouseEv.Mods = getModifiers(event)
		w.Dispatch(OnMouseUp, &w.mouseEv)
		return nil
	})
	w.canvas.Call("addEventListener", "mouseup", w.mouseUp)

	// Set up mouse move callback to dispatch event
	w.mouseMove = js.FuncOf(func(this js.Value, args []js.Value) interface{} {
		event := args[0]
		if w.cursorMode == CursorDisabled {
			w.cursorEv.Xpos += float32(event.Get("movementX").Float()) //* float32(w.scaleX) TODO
			w.cursorEv.Ypos += float32(event.Get("movementY").Float()) //* float32(w.scaleY)
		} else {
			w.cursorEv.Xpos = float32(event.Get("offsetX").Float()) //* float32(w.scaleX) TODO
			w.cursorEv.Ypos = float32(event.Get("offsetY").Float()) //* float32(w.scaleY)
		}

		w.cursorEv.Mods = getModifiers(event)
		w.Dispatch(OnCursor, &w.cursorEv)

		return nil
	})
	w.canvas.Call("addEventListener", "mousemove", w.mouseMove)

	// Set up mouse wheel callback to dispatch event
	w.mouseWheel = js.FuncOf(func(this js.Value, args []js.Value) interface{} {
		event := args[0]
		event.Call("preventDefault")
		w.scrollEv.Xoffset = -float32(event.Get("deltaX").Float()) / 100.0
		w.scrollEv.Yoffset = -float32(event.Get("deltaY").Float()) / 100.0
		w.scrollEv.Mods = getModifiers(event)
		w.Dispatch(OnScroll, &w.scrollEv)
		return nil
	})
	w.canvas.Call("addEventListener", "wheel", w.mouseWheel)

	// Set up window resize callback to dispatch event
	w.winResize = js.FuncOf(func(this js.Value, args []js.Value) interface{} {
		w.sizeEv.Width = w.canvas.Get("width").Int()
		w.sizeEv.Height = w.canvas.Get("height").Int()
		// TODO device pixel ratio
		//fbw, fbh := x.GetFramebufferSize()
		//w.scaleX = float64(fbw) / float64(width)
		//w.scaleY = float64(fbh) / float64(height)
		w.Dispatch(OnWindowSize, &w.sizeEv)
		return nil
	})
	js.Global().Get("window").Call("addEventListener", "resize", w.winResize)

	//// Set up char callback to dispatch event TODO
	//w.SetCharModsCallback(func(x *glfw.Window, char rune, mods glfw.ModifierKey) {	//
	//	w.charEv.Char = char
	//	w.charEv.Mods = ModifierKey(mods)
	//	w.Dispatch(OnChar, &w.charEv)
	//})


	w.cursorMode = CursorNormal

	w.canvasClick = js.FuncOf(func(this js.Value, args []js.Value) interface{} {
		if w.cursorLockRequested {
			if w.canvas.Get("requestPointerLock") != js.Undefined(){
				w.canvas.Call("requestPointerLock")
				w.cursorMode = CursorDisabled
			} else if w.canvas.Get("mozRequestPointerLock") != js.Undefined(){
				w.canvas.Call("mozRequestPointerLock")
				w.cursorMode = CursorDisabled
			} else {
				js.Global().Call("alert", "Your browser doesn't support requestPointerLock")
			}

			if w.cursorMode == CursorDisabled {
				doc := js.Global().Get("document")
				doc.Call("removeEventListener", "pointerlockchange", w.pointerLockChange)
				doc.Call("removeEventListener", "mozpointerlockchange", w.pointerLockChange)
				w.pointerLockChange.Release()
				w.pointerLockChange = js.FuncOf(func(this js.Value, args []js.Value) interface{} {
					doc := js.Global().Get("document")
					if doc.Get("pointerLockElement") == w.canvas{
						w.cursorMode = CursorDisabled
					} else {
						if w.cursorMode == CursorDisabled{
							w.cursorMode = CursorNormal
							w.SetCursorMode(CursorDisabled)
						} else {
							w.cursorMode = CursorNormal
						}
					}

					return nil
				})
				doc.Call("addEventListener", "pointerlockchange", w.pointerLockChange)
				doc.Call("addEventListener", "mozpointerlockchange", w.pointerLockChange)
			}

			w.cursorLockRequested = false
		}

		if w.fullscreenRequested {
			if w.canvas.Get("requestFullscreen") != js.Undefined(){
				w.canvas.Call("requestFullscreen")
				w.fullscreen = true

				doc.Call("removeEventListener", "fullscreenchange", w.fullscreenChange)
				w.fullscreenChange = js.FuncOf(func(this js.Value, args []js.Value) interface{} {
					if doc.Get("fullscreenElement") == js.Null(){
						if w.fullscreen == true {
							w.fullscreen = false
							w.SetFullscreen(true)
						} else {
							w.fullscreen = false
						}
					} else {
						w.fullscreen = true
					}
					return nil
				})
				/*doc.Call("addEventListener", "webkitfullscreenchange", w.fullscreenChange)
				doc.Call("addEventListener", "mozfullscreenchange", w.fullscreenChange)*/
				doc.Call("addEventListener", "fullscreenchange", w.fullscreenChange)

			} else {
				js.Global().Call("alert", "Your browser doesn't support requestFullscreen")
			}

			w.fullscreenRequested = false
		}

		w.canvas.Call("removeEventListener", "click", w.canvasClick)
		return nil
	})

	win = w // Set singleton
	return nil
}

// getModifiers extracts a ModifierKey bitmask from a Javascript event object.
func getModifiers(event js.Value) ModifierKey {

	shiftKey := event.Get("shiftKey").Bool()
	ctrlKey := event.Get("ctrlKey").Bool()
	altKey := event.Get("altKey").Bool()
	metaKey := event.Get("metaKey").Bool()
	var mods ModifierKey
	if shiftKey {
		mods = mods | ModShift
	}
	if ctrlKey {
		mods = mods | ModControl
	}
	if altKey {
		mods = mods | ModAlt
	}
	if metaKey {
		mods = mods | ModSuper
	}
	return mods
}

// Canvas returns the associated WebGL WebGlCanvas.
func (w *WebGlCanvas) Canvas() js.Value {

	return w.canvas
}

// Gls returns the associated OpenGL state
func (w *WebGlCanvas) Gls() *gls.GLS {

	return w.gls
}

// Fullscreen returns whether this canvas is fullscreen
func (w *WebGlCanvas) Fullscreen() bool {

	return w.fullscreen
}

// SetFullscreen sets this window full screen state for the primary monitor
func (w *WebGlCanvas) SetFullscreen(full bool) {
	if full {
		if w.fullscreenRequested == false && w.cursorLockRequested == false {
			w.fullscreenRequested = full
			w.canvas.Call("addEventListener", "click", w.canvasClick)
		} else {
			w.fullscreenRequested = full
		}
	} else {
		js.Global().Get("document").Call("exitFullscreen")
		w.fullscreen = full
	}
}

// Destroy destroys the WebGL canvas and removes all event listeners.
func (w *WebGlCanvas) Destroy() {

	// Remove event listeners
	w.canvas.Set("oncontextmenu", js.Null())
	js.Global().Call("removeEventListener", "keydown", w.keyDown)
	js.Global().Call("removeEventListener", "keyup", w.keyUp)
	w.canvas.Call("removeEventListener", "mousedown", w.mouseDown)
	w.canvas.Call("removeEventListener", "mouseup", w.mouseUp)
	w.canvas.Call("removeEventListener", "mousemove", w.mouseMove)
	w.canvas.Call("removeEventListener", "wheel", w.mouseWheel)
	w.canvas.Call("removeEventListener", "click", w.canvasClick)
	js.Global().Get("window").Call("removeEventListener", "resize", w.winResize)
	js.Global().Get("document").Call("removeEventListener","pointerlockchange", w.pointerLockChange)
	js.Global().Get("document").Call("removeEventListener","fullscreenChange", w.fullscreenChange)

	// Release callbacks
	w.onCtxMenu.Release()
	w.keyDown.Release()
	w.keyUp.Release()
	w.mouseDown.Release()
	w.mouseUp.Release()
	w.mouseMove.Release()
	w.mouseWheel.Release()
	w.winResize.Release()
	w.canvasClick.Release()
	w.pointerLockChange.Release()
}

// GetFramebufferSize returns the framebuffer size.
func (w *WebGlCanvas) GetFramebufferSize() (width int, height int) {

	// TODO device pixel ratio
	return w.canvas.Get("width").Int(), w.canvas.Get("height").Int()
}

// GetSize returns this window's size in screen coordinates.
func (w *WebGlCanvas) GetSize() (width int, height int) {

	return w.canvas.Get("width").Int(), w.canvas.Get("height").Int()
}

// SetSize sets the size, in screen coordinates, of the canvas.
func (w *WebGlCanvas) SetSize(width int, height int) {

	w.canvas.Set("width", width)
	w.canvas.Set("height", height)
}

// Scale returns this window's DPI scale factor (FramebufferSize / Size)
func (w *WebGlCanvas) GetScale() (x float64, y float64) {

	// TODO device pixel ratio
	return 1, 1
}

// CreateCursor creates a new custom cursor and returns an int handle.
func (w *WebGlCanvas) CreateCursor(imgFile string, xhot, yhot int) (Cursor, error) {

	// TODO
	return 0, nil
}

// SetCursor sets the window's cursor to a standard one
func (w *WebGlCanvas) SetCursor(cursor Cursor) {

	// TODO
}

// DisposeAllCursors deletes all existing custom cursors.
func (w *WebGlCanvas) DisposeAllCustomCursors() {

	// TODO
}

// SetCursorMode sets the window's cursor mode
func (w *WebGlCanvas) SetCursorMode(mode CursorMode) {
	if mode == w.cursorMode {
		return
	}

	switch mode {
	case CursorNormal:

		doc := js.Global().Get("document")
		if doc.Get("exitPointerLock") != js.Undefined(){
			doc.Call("exitPointerLock")
		} else if doc.Get("mozExitPointerLock") != js.Undefined(){
			doc.Call("mozExitPointerLock")
		}

		w.cursorMode = mode
	case CursorDisabled:
		if w.fullscreenRequested == false && w.cursorLockRequested == false {
			w.canvas.Call("addEventListener", "click", w.canvasClick)
		}
		w.cursorLockRequested = true
	}
}

// CursorMode gets the window's cursor mode
func (w *WebGlCanvas) CursorMode() CursorMode{
	return w.cursorMode
}

// CursorPosition returns the window's cursor position
func (w *WebGlCanvas) CursorPosition() (x,y float32){
	return w.cursorEv.Xpos, w.cursorEv.Ypos
}

// CaptureScreenshot returns screenshot of canvas
func (w *WebGlCanvas) CaptureScreenshot() image.Image{
	width,height := w.GetFramebufferSize()
	rect := image.Rect(0,0,width,height)
	rgba := image.NewRGBA(rect)

	//todo glReadPixels is not implemented in browser gls
	/*imgBytes := w.Gls().ReadPixels(0,0, width, height, gls.RGBA, gls.UNSIGNED_BYTE)

	nBytes := []byte{}
	rowHeight := 4*width
	for i := height-1; i >= 0; i-- {
		nBytes = append(nBytes, imgBytes[rowHeight*i:rowHeight*i+rowHeight]...)
	}
	rgba.Pix = nBytes*/

	return rgba
}

// Center centers the canvas in the window.
func (w *WebGlCanvas) Center() {
	doc := js.Global()
	width := doc.Get("innerWidth").Int()
	height := doc.Get("innerHeight").Int()
	canvasWidth, canvasHeight := w.GetSize()

	w.canvas.Call("setAttribute", "style", fmt.Sprintf("position: relative; left: %vpx; top: %vpx;", width/2-canvasWidth/2, height/2-canvasHeight/2))
}<|MERGE_RESOLUTION|>--- conflicted
+++ resolved
@@ -10,11 +10,8 @@
 	"fmt"
 	"github.com/g3n/engine/core"
 	"github.com/g3n/engine/gls"
-<<<<<<< HEAD
 	"image"
-=======
 	"github.com/g3n/engine/util/wasm"
->>>>>>> 39ccc1c7
 	_ "image/png"
 	"syscall/js"
 )
