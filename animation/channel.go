// Copyright 2016 The G3N Authors. All rights reserved.
// Use of this source code is governed by a BSD-style
// license that can be found in the LICENSE file.

package animation

import (
	"github.com/g3n/engine/core"
	"github.com/g3n/engine/math32"
	"github.com/g3n/engine/geometry"
)

// A Channel associates an animation parameter channel to an interpolation sampler
type Channel struct {
	keyframes          math32.ArrayF32          // Input keys (usually time)
	values             math32.ArrayF32          // Outputs values for the keys
	interpType         InterpolationType        // Interpolation type
	interpAction       func(idx int, k float32) // Combined function for interpolation and update
	updateInterpAction func()                   // Function to update interpAction based on interpolation type
	inTangent          math32.ArrayF32          // Origin tangents for Spline interpolation
	outTangent         math32.ArrayF32          // End tangents for Spline interpolation
}

// SetBuffers sets the keyframe and value buffers.
func (c *Channel) SetBuffers(keyframes, values math32.ArrayF32) {

	c.keyframes = keyframes
	c.values = values
}

// Keyframes returns the keyframe buffer.
func (c *Channel) Keyframes() math32.ArrayF32 {

	return c.keyframes
}

// Values returns the value buffer.
func (c *Channel) Values() math32.ArrayF32 {

	return c.values
}

// SetInterpolationTangents sets the interpolation tangents.
func (c *Channel) SetInterpolationTangents(inTangent, outTangent math32.ArrayF32) {

	c.inTangent = inTangent
	c.outTangent = outTangent
}

// InterpolationTangents sets the interpolation tangents
func (c *Channel) InterpolationTangents() (inTangent, outTangent math32.ArrayF32) {

	return c.inTangent, c.outTangent
}

// SetInterpolationType sets the interpolation type for this channel.
func (c *Channel) SetInterpolationType(it InterpolationType) {

	// Don't update function if not needed
	if c.interpType == it {
		return
	}

	// Save interpolation type
	c.interpType = it

	// Call specialized function that updates the interpAction function
	c.updateInterpAction()
}

// InterpolationType returns the current interpolation type.
func (c *Channel) InterpolationType() InterpolationType {

	return c.interpType
}

// Update finds the keyframe preceding the specified time.
// Then, calls a stored function to interpolate the relevant values and update the target.
func (c *Channel) Update(time float32) {

	// Test limits
	if (len(c.keyframes) < 2) || (time < c.keyframes[0]) || (time > c.keyframes[len(c.keyframes)-1]) {
		return
	}

	// Find key frame interval
	var idx int
	for idx = 0; idx < len(c.keyframes)-1; idx++ {
		if time >= c.keyframes[idx] && time < c.keyframes[idx+1] {
			break
		}
	}

	// Check if last keyframe
	if idx >= len(c.keyframes)-1 {
		return
	}

	// Interpolate and update
	relativeDelta := (time-c.keyframes[idx])/(c.keyframes[idx+1]-c.keyframes[idx])
	c.interpAction(idx, relativeDelta)
}

// IChannel is the interface for all channel types.
type IChannel interface {
	Update(time float32)
	SetBuffers(keyframes, values math32.ArrayF32)
	Keyframes() math32.ArrayF32
	Values() math32.ArrayF32
	SetInterpolationType(it InterpolationType)
}

// NodeChannel is the IChannel for all node transforms.
type NodeChannel struct {
	Channel
	target core.INode
}

// PositionChannel is the animation channel for a node's position.
type PositionChannel NodeChannel

func NewPositionChannel(node core.INode) *PositionChannel {

	pc := new(PositionChannel)
	pc.target = node
	pc.updateInterpAction = func() {
		// Get node
		node := pc.target.GetNode()
		// Update interpolation function
		switch pc.interpType {
		case STEP:
			pc.interpAction = func(idx int, k float32) {
				var v math32.Vector3
				pc.values.GetVector3(idx*3, &v)
				node.SetPositionVec(&v)
			}
		case LINEAR:
			pc.interpAction = func(idx int, k float32) {
				var v1, v2 math32.Vector3
				pc.values.GetVector3(idx*3, &v1)
				pc.values.GetVector3((idx+1)*3, &v2)
				v1.Lerp(&v2, k)
				node.SetPositionVec(&v1)
			}
		case CUBICSPLINE: // TODO
			pc.interpAction = func(idx int, k float32) {
				var v1, v2 math32.Vector3
				pc.values.GetVector3(idx*3, &v1)
				pc.values.GetVector3((idx+1)*3, &v2)
				v1.Lerp(&v2, k)
				node.SetPositionVec(&v1)
			}
		}
	}
	pc.SetInterpolationType(LINEAR)
	return pc
}

// RotationChannel is the animation channel for a node's rotation.
type RotationChannel NodeChannel

func NewRotationChannel(node core.INode) *RotationChannel {

	rc := new(RotationChannel)
	rc.target = node
	rc.updateInterpAction = func() {
		// Get node
		node := rc.target.GetNode()
		// Update interpolation function
		switch rc.interpType {
		case STEP:
			rc.interpAction = func(idx int, k float32) {
				var q math32.Vector4
				rc.values.GetVector4(idx*4, &q)
				node.SetQuaternionVec(&q)
			}
		case LINEAR:
			rc.interpAction = func(idx int, k float32) {
				var q1, q2 math32.Vector4
				rc.values.GetVector4(idx*4, &q1)
				rc.values.GetVector4((idx+1)*4, &q2)
				q1.Lerp(&q2, k)
<<<<<<< HEAD
				quat1 := math32.NewQuaternion(q1.X, q1.Y, q1.Z, q1.W)
				// TODO spherical linear interpolation (slerp) not working as expected for some reason (doing a lerp for now)
				//quat2 := math32.NewQuaternion(q2.X, q2.Y, q2.Z, q2.W)
				//quat1.Slerp(quat2, k)
				node.SetQuaternionQuat(quat1)
			}
		case CUBICSPLINE: // TODO
			rc.interpAction = func(idx int, k float32) {
				var q1, q2 math32.Vector4
				rc.values.GetVector4(idx*4, &q1)
				rc.values.GetVector4((idx+1)*4, &q2)
				q1.Lerp(&q2, k)
				quat1 := math32.NewQuaternion(q1.X, q1.Y, q1.Z, q1.W)
=======
				quat1 := math32.NewQuaternion(q1.X, q1.Y, q1.Z, q1.W)
				// TODO spherical linear interpolation (slerp) not working as expected for some reason (doing a lerp for now)
				//quat2 := math32.NewQuaternion(q2.X, q2.Y, q2.Z, q2.W)
				//quat1.Slerp(quat2, k)
				node.SetQuaternionQuat(quat1)
			}
		case CUBICSPLINE: // TODO
			rc.interpAction = func(idx int, k float32) {
				var q1, q2 math32.Vector4
				rc.values.GetVector4(idx*4, &q1)
				rc.values.GetVector4((idx+1)*4, &q2)
				q1.Lerp(&q2, k)
				quat1 := math32.NewQuaternion(q1.X, q1.Y, q1.Z, q1.W)
>>>>>>> 1a2c811d
				// TODO spherical linear interpolation (slerp) not working for some reason
				//quat2 := math32.NewQuaternion(q2.X, q2.Y, q2.Z, q2.W)
				//quat1.Slerp(quat2, k)
				node.SetQuaternionQuat(quat1)
			}
		}
	}
	rc.SetInterpolationType(LINEAR)
	return rc
}

// ScaleChannel is the animation channel for a node's scale.
type ScaleChannel NodeChannel

func NewScaleChannel(node core.INode) *ScaleChannel {

	sc := new(ScaleChannel)
	sc.target = node
	sc.updateInterpAction = func() {
		// Get node
		node := sc.target.GetNode()
		// Update interpolation function
		switch sc.interpType {
		case STEP:
			sc.interpAction = func(idx int, k float32) {
				var v math32.Vector3
				sc.values.GetVector3(idx*3, &v)
				node.SetScaleVec(&v)
			}
		case LINEAR:
			sc.interpAction = func(idx int, k float32) {
				var v1, v2 math32.Vector3
				sc.values.GetVector3(idx*3, &v1)
				sc.values.GetVector3((idx+1)*3, &v2)
				v1.Lerp(&v2, k)
				node.SetScaleVec(&v1)
			}
		case CUBICSPLINE: // TODO
			sc.interpAction = func(idx int, k float32) {
				var v1, v2 math32.Vector3
				sc.values.GetVector3(idx*3, &v1)
				sc.values.GetVector3((idx+1)*3, &v2)
				v1.Lerp(&v2, k)
				node.SetScaleVec(&v1)
			}
		}
	}
	sc.SetInterpolationType(LINEAR)
	return sc
}

// MorphChannel is the IChannel for morph geometries.
type MorphChannel struct {
	Channel
	target *geometry.MorphGeometry
}

func NewMorphChannel(mg *geometry.MorphGeometry) *MorphChannel {

	mc := new(MorphChannel)
	mc.target = mg
	numWeights := len(mg.Weights())
	mc.updateInterpAction = func() {
		// Update interpolation function
		switch mc.interpType {
		case STEP:
			mc.interpAction = func(idx int, k float32) {
				start := idx*numWeights
				weights := mc.values[start:start+numWeights]
				mg.SetWeights(weights)
			}
		case LINEAR:
			mc.interpAction = func(idx int, k float32) {
				start1 := idx*numWeights
				start2 := (idx+1)*numWeights
				weights1 := mc.values[start1:start1+numWeights]
				weights2 := mc.values[start2:start2+numWeights]
				for i := range weights1 {
					weights1[i] = weights1[i] + (weights2[i]-weights1[i])*k
				}
				mg.SetWeights(weights1)
			}
		case CUBICSPLINE: // TODO
			mc.interpAction = func(idx int, k float32) {
				start1 := idx*numWeights
				start2 := (idx+1)*numWeights
				weights1 := mc.values[start1:start1+numWeights]
				weights2 := mc.values[start2:start2+numWeights]
				for i := range weights1 {
					weights1[i] = weights1[i] + (weights2[i]-weights1[i])*k
				}
				mg.SetWeights(weights1)
			}
		}
	}
	mc.SetInterpolationType(LINEAR)
	return mc
}

// InterpolationType specifies the interpolation type.
type InterpolationType string

// The various interpolation types.
const (
	STEP        = InterpolationType("STEP")          // The animated values remain constant to the output of the first keyframe, until the next keyframe.
	LINEAR      = InterpolationType("LINEAR")        // The animated values are linearly interpolated between keyframes. Spherical linear interpolation (slerp) is used to interpolate quaternions.
	CUBICSPLINE = InterpolationType("CUBICSPLINE")   // TODO
)<|MERGE_RESOLUTION|>--- conflicted
+++ resolved
@@ -180,7 +180,6 @@
 				rc.values.GetVector4(idx*4, &q1)
 				rc.values.GetVector4((idx+1)*4, &q2)
 				q1.Lerp(&q2, k)
-<<<<<<< HEAD
 				quat1 := math32.NewQuaternion(q1.X, q1.Y, q1.Z, q1.W)
 				// TODO spherical linear interpolation (slerp) not working as expected for some reason (doing a lerp for now)
 				//quat2 := math32.NewQuaternion(q2.X, q2.Y, q2.Z, q2.W)
@@ -194,21 +193,6 @@
 				rc.values.GetVector4((idx+1)*4, &q2)
 				q1.Lerp(&q2, k)
 				quat1 := math32.NewQuaternion(q1.X, q1.Y, q1.Z, q1.W)
-=======
-				quat1 := math32.NewQuaternion(q1.X, q1.Y, q1.Z, q1.W)
-				// TODO spherical linear interpolation (slerp) not working as expected for some reason (doing a lerp for now)
-				//quat2 := math32.NewQuaternion(q2.X, q2.Y, q2.Z, q2.W)
-				//quat1.Slerp(quat2, k)
-				node.SetQuaternionQuat(quat1)
-			}
-		case CUBICSPLINE: // TODO
-			rc.interpAction = func(idx int, k float32) {
-				var q1, q2 math32.Vector4
-				rc.values.GetVector4(idx*4, &q1)
-				rc.values.GetVector4((idx+1)*4, &q2)
-				q1.Lerp(&q2, k)
-				quat1 := math32.NewQuaternion(q1.X, q1.Y, q1.Z, q1.W)
->>>>>>> 1a2c811d
 				// TODO spherical linear interpolation (slerp) not working for some reason
 				//quat2 := math32.NewQuaternion(q2.X, q2.Y, q2.Z, q2.W)
 				//quat1.Slerp(quat2, k)
